# Licensed under a 3-clause BSD style license - see LICENSE.rst
# -*- coding: utf-8 -*-
"""Methods for reading and manipulating config files."""

from __future__ import (division, print_function, absolute_import,
                        unicode_literals)

import copy

import pandas as pd
from mangadap.plot import plotdap

try:
    from ConfigParser import ConfigParser
except ImportError:
    from configparser import ConfigParser

#def read_config(filename):
#    """Read in config file.
#
#    Parses comma-separated strings or multi-line strings as lists.
#
#    Args:
#        filename (str): Full path to file.
#
#    Returns:
#        dict
#    """
#    config = ConfigParser()
#    config.read(filename)
#    d = {}
#    for section in config.sections():
#        d[section] = {}
#        for k in config.options(section):
#            tmp = config.get(section, k)
#            if ',' in tmp:
#                tmp = [it.strip() for it in tmp.split(',') if it != '']
#            elif '\n' in tmp:
#                tmp = [it.strip() for it in tmp.split('\n') if it != '']
#            d[section][k] = tmp
#    return d

def read_plottypes_config(filename):
    """Read in plottypes config file.

    Args:
        filename (str): Full path to file.

    Returns:
        list
    """
    ptypes = read_config(filename)
    plottypes = ptypes['plottypes']
    if isinstance(plottypes, str):
        plottypes = [plottypes]
    return plottypes

def tobool(inp):
    if inp in ('True', 'true', 'False', 'false'):
        return inp.lower() in ('True', 'true')

def tolist(inp):
    if ',' in inp:
        return [it.strip() for it in inp.split(',') if it != '']
    elif '\n' in inp:
        return [it.strip() for it in inp.split('\n') if it != '']
    else:
        return [inp]

# def string_to_float(d):
#     """Convert values in a dictionary from strings to floats."""
#     for k, v in d.items():
#         d[k] = float(v)
#     return d
# 
# def convert_to_number(s):
#     try:
#         s = int(s)
#     except (TypeError, ValueError):
#         try:
#             s = float(s)
#         except (TypeError, ValueError):
#             raise TypeError
#     return s
# 
# def convert_to_number_list(item):
#     try:
#         item = [int(it) for it in item]
#     except (TypeError, ValueError):
#         try:
#             item = [float(it) for it in item]
#         except (TypeError, ValueError):
#             pass
#     finally:
#         return item
# 
# def convert_dtype(item):
#     """Convert value from string to boolean or None."""
#     try:
#         if item in ('True', 'true', 'False', 'false'):
#             item = item.lower() in ('True', 'true')
#         elif item in ('None', 'none'):
#             item = None
#         else:
#             item = convert_to_number(item)
#     except (TypeError, ValueError):
#         try:
#             item = convert_to_number_list(item)
#         except (TypeError, ValueError):
#             pass
#         finally:
#             return item
#     finally:
#         return item

def specind_units(dapdata, si):
    """Get units for spectral index measurements.

    Args:
        dapdata: dap.DAP object.
        si (list): Spectral indices.
    Returns:
        Series
    """
    si_tex = [plotdap.pretty_specind_units(dapdata.sipar.unit[s]) for s in si]
    return pd.Series(si_tex, index=si)

def cblabels_to_series(d):
    """Convert colorbar labels to Series.

    If cblabels is a string, first convert it to a list of length
    len(columns). Then convert the list to a Series.

    Args:
        d (dict): Config parser output dictionary.

    Returns:
        Series
    """
    if isinstance(d['colorbar']['cblabels'], str):
        labels = [d['colorbar']['cblabels'] for _ in d['data']['columns']]
    else:
        labels = d['colorbar']['cblabels']
    return pd.Series(labels, index=d['data']['columns'])

# def convert_config_dtypes(d, plottype=None, dapdata=None):
#     """Convert dtypes of config parser dictionary to useful forms.
# 
#     Args:
#         d (dict): Config parser output dictionary.
#         plottype (str): Type of plot. Defaults to None.
#         dapdata: dap.DAP object. Defaults to None.
# 
#     Returns:
#         dict
#     """
#     dout = {}
# 
#     if 'columns' in d['data']:
#         columns = d['data']['columns']
# 
#     if 'titles' in d['data']:
#         d['data']['titles'] = pd.Series(d['data']['titles'], index=columns)
# 
#     if 'colorbar' in d:
#         if plottype is 'specind':
#             d['colorbar']['cblabels'] = specind_units(dapdata, columns)
#         else:
#             d['colorbar']['cblabels'] = cblabels_to_series(d)
#         #cb_kws = d.pop('colorbar')
#         #dout['cb_kws'] = {}
#         #for k, v in cb_kws.items():
#         #    dout['cb_kws'][k] = convert_dtype(v)  
# 
#     for section in d:
#         for k, v in d[section].items():
#             dout[k] = convert_dtype(v)
#     
#     return dout


def read_config(filename):
    """Read in config file and assign dtypes.

    Args:
        filename (str): Full path to file.

    Returns:
        dict
    """
<<<<<<< HEAD
    if 'columns' in d['data']:
        columns = d['data']['columns']

    if 'titles' in d['data']:
        d['data']['titles'] = pd.Series(d['data']['titles'], index=columns)
    
    if 'colorbar' in d:
        if plottype is 'specind':
            d['colorbar']['cblabels'] = specind_units(dapdata, columns)
        else:
            d['colorbar']['cblabels'] = cblabels_to_series(d)

    # Read in cb_kws as a dictionary

    if 'snr' in d['data']:
        d['snr'] = string_to_float(d['snr'])

    dout = {}
    for section in d:
        for k, v in d[section].items():
            dout[k] = convert_dtype(v)
    return dout
=======
    config = ConfigParser()
    config.read(filename)
    d = {}
    for section in config.sections():
        for k in config.options(section):
            string = config.get(section, k)
            if section == 'str':
                d[k] = string
            elif section == 'list_str':
                d[k] = tolist(string)
            elif section == 'series_str':
                d[k] = pd.Series(tolist(string), index=d['columns'])
            elif section == 'int':
                d[k] = config.getint(section, k)
            elif section == 'list_int':
                d[k] = [int(it) for it in tolist(string)]
            elif section == 'series_int':
                d[k] = pd.Series([int(it) for it in tolist(string)],
                                 index=d['columns'])
            elif section == 'float':
                d[k] = config.getfloat(section, k)
            elif section == 'list_float':
                d[k] = [float(it) for it in tolist(string)]
            elif section == 'series_float':
                d[k] = pd.Series([float(it) for it in tolist(string)],
                                 index=d['columns'])
            elif section == 'bool':
                d[k] = config.getboolean(section, k)
            elif section == 'list_bool':
                d[k] = [tobool(it) for it in tolist(string)]
            elif section == 'series_bool':
                d[k] =  pd.Series([tobool(it) for it in tolist(string)],
                                  index=d['columns'])
    return d

def make_kws(d):
    """Construct keyword arg dictionaries.

    Args:
        d (dict): plot_kws as read in from config file.

    Returns:
        dict
    """
    cb_kws_given = False
    for k in d:
        if 'cb-' in k:
            cb_kws_given = True

    if cb_kws_given:
        d['cb_kws'] = {}
        for k in list(d):
            if 'cb-' in k:
                k_cb = k.split('cb-')[-1]
                d['cb_kws'][k_cb] = d.pop(k)
    return d
>>>>>>> 734ba065
<|MERGE_RESOLUTION|>--- conflicted
+++ resolved
@@ -188,30 +188,6 @@
     Returns:
         dict
     """
-<<<<<<< HEAD
-    if 'columns' in d['data']:
-        columns = d['data']['columns']
-
-    if 'titles' in d['data']:
-        d['data']['titles'] = pd.Series(d['data']['titles'], index=columns)
-    
-    if 'colorbar' in d:
-        if plottype is 'specind':
-            d['colorbar']['cblabels'] = specind_units(dapdata, columns)
-        else:
-            d['colorbar']['cblabels'] = cblabels_to_series(d)
-
-    # Read in cb_kws as a dictionary
-
-    if 'snr' in d['data']:
-        d['snr'] = string_to_float(d['snr'])
-
-    dout = {}
-    for section in d:
-        for k, v in d[section].items():
-            dout[k] = convert_dtype(v)
-    return dout
-=======
     config = ConfigParser()
     config.read(filename)
     d = {}
@@ -268,4 +244,3 @@
                 k_cb = k.split('cb-')[-1]
                 d['cb_kws'][k_cb] = d.pop(k)
     return d
->>>>>>> 734ba065
