--- conflicted
+++ resolved
@@ -108,7 +108,6 @@
 
     # Check everything is finite
     num_ext = len(hdu)
-<<<<<<< HEAD
 
     ## KHRR COMMENTING THIS OUT -- NEED TO PUT IT BACK IN
     #for i in range(num_ext):
@@ -116,13 +115,14 @@
     #        continue
     #    if not numpy.all(numpy.isfinite(hdu[i].data)):
     #        raise ValueError('HDU {0} contains infs or NaNs!'.format(hdu[i].name))
-=======
+    # TODO: KBW: I added this back in.  It should be true that the DAP files
+    # have no NaNs.  If this trips, feel free to comment it out again, but let
+    # me know I can help figure out where things went wrong.
     for i in range(num_ext):
         if hdu[i].data is None:
             continue
         if not numpy.all(numpy.isfinite(hdu[i].data)):
             raise ValueError(f'HDU {hdu[i].name} contains infs or NaNs!')
->>>>>>> 44a005fb
 
     # Build the column dictionaries
     emline = channel_dictionary(hdu, 'EMLINE_GFLUX')
@@ -304,25 +304,20 @@
         ax.add_patch(map_beam_patch(extent, ax, fwhm=fwhm, facecolor='0.7', edgecolor='k', zorder=4))
     ax.text(0.99, 0.05, r'g-band S/N (spx)', horizontalalignment='right',
             verticalalignment='center', transform=ax.transAxes)
-<<<<<<< HEAD
 
     ## KHRR added this if
-    if ('MANGAID' in hdu['PRIMARY'].header):
-        ax.text(1.0, 1.1, r'{0}-{1}; {2}'.format(plate,ifudesign, hdu['PRIMARY'].header['MANGAID']),
-                horizontalalignment='center', verticalalignment='center', transform=ax.transAxes,
-                fontsize=20)
-    else:
-        ax.text(1.0, 1.1, r'{0}-{1}; {2}'.format(plate, ifudesign, 'MUSE'),
-                horizontalalignment='center', verticalalignment='center', transform=ax.transAxes,
-                fontsize=20)
-=======
-   
-#    ax.text(1.0, 1.1, r'{0}-{1}; {2}'.format(plate,ifudesign, hdu['PRIMARY'].header['MANGAID']),
-#            horizontalalignment='center', verticalalignment='center', transform=ax.transAxes,
-#            fontsize=20)
+#    if ('MANGAID' in hdu['PRIMARY'].header):
+#        ax.text(1.0, 1.1, r'{0}-{1}; {2}'.format(plate,ifudesign, hdu['PRIMARY'].header['MANGAID']),
+#                horizontalalignment='center', verticalalignment='center', transform=ax.transAxes,
+#                fontsize=20)
+#    else:
+#        ax.text(1.0, 1.1, r'{0}-{1}; {2}'.format(plate, ifudesign, 'MUSE'),
+#                horizontalalignment='center', verticalalignment='center', transform=ax.transAxes,
+#                fontsize=20)
+    # NOTE: This should now be agnostic to the type of datacube, but it does
+    # assume cube.name is defined!
     ax.text(1.0, 1.1, f'{cube.name}; {plan["key"]}', ha='center', va='center',
             transform=ax.transAxes, fontsize=20)
->>>>>>> 44a005fb
 
     ax = init_ax(fig, [left+2*dx+2*dw, top-dx, dx, dx])
     ax.set_xlim(x_lim)
