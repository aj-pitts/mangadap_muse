--- conflicted
+++ resolved
@@ -2060,13 +2060,10 @@
         # Save the original extension from the DRP file used to
         # construct the datacube spectral resolution data.
         lsfhdr = self.base_cubehdr.copy()
-<<<<<<< HEAD
 
         ## KHRR added if statement:
-        if ('DRPEXT' in lsfhdr):
-=======
+#        if ('DRPEXT' in lsfhdr):
         if hasattr(binned_spectra.cube, 'sres_ext') and binned_spectra.cube.sres_ext is not None:
->>>>>>> 740b3454
             lsfhdr['DRPEXT'] = (binned_spectra.cube.sres_ext, 'Source ext from DRP file')
 
         #---------------------------------------------------------------
@@ -2252,15 +2249,13 @@
     # Initialize the DAP quality flag
     dapqualbm = DAPQualityBitMask()
     dapqual = dapqualbm.minimum_dtype()(0)          # Type casting original flag to 0
-<<<<<<< HEAD
 
     ## KHRR added if statement:
-    if isinstance(cube, MaNGADataCube):
-        if drp3qualbm.flagged(cube.prihdr['DRP3QUAL'], flag='CRITICAL'):
-            if not quiet:
-                log_output(loggers, 1, logging.INFO, 'DRP File is flagged CRITICAL!')
-            dapqual = dapqualbm.turn_on(dapqual, ['CRITICAL', 'DRPCRIT'])
-=======
+#    if isinstance(cube, MaNGADataCube):
+#        if drp3qualbm.flagged(cube.prihdr['DRP3QUAL'], flag='CRITICAL'):
+#            if not quiet:
+#                log_output(loggers, 1, logging.INFO, 'DRP File is flagged CRITICAL!')
+#            dapqual = dapqualbm.turn_on(dapqual, ['CRITICAL', 'DRPCRIT'])
     # TODO: Move this to the datacube base class?
     if cube.redux_bitmask is not None and cube.redux_qual_key in cube.prihder \
             and cube.redux_bitmask.flagged(cube.prihdr[cube.redux_qual_key],
@@ -2268,7 +2263,6 @@
         if not quiet:
             log_output(loggers, 1, logging.INFO, 'DRP File is flagged CRITICAL!')
         dapqual = dapqualbm.turn_on(dapqual, ['CRITICAL', 'DRPCRIT'])
->>>>>>> 740b3454
 
     # Flag the file as CRITICAL if the stellar continuum fits are bad
     # for all spectra
@@ -2298,12 +2292,10 @@
     # "propagated" flags are defined.
 
     # Determine if there's a foreground star
-<<<<<<< HEAD
     ## KHRR added if statement:
-    if isinstance(cube, MaNGADataCube):
-        if numpy.sum(cube.bitmask.flagged(cube.mask, flag='FORESTAR')) > 0:
-            dapqual = dapqualbm.turn_on(dapqual, 'FORESTAR')
-=======
+#    if isinstance(cube, MaNGADataCube):
+#        if numpy.sum(cube.bitmask.flagged(cube.mask, flag='FORESTAR')) > 0:
+#            dapqual = dapqualbm.turn_on(dapqual, 'FORESTAR')
     if cube.propagate_flags() is not None:
         flags = cube.propagate_flags()
         # TODO: This will barf if flags is a numpy array
@@ -2314,7 +2306,6 @@
                     dapqual = dapqualbm.turn_on(dapqual, flag)
                 warnings.warn(f'{flag} is not a flag in {dapqualbm.__class__.__name__} and '
                               'cannot be propagated!')
->>>>>>> 740b3454
 
     # Commit the quality flag to the header
     if dapqualbm.flagged(dapqual, 'CRITICAL'):
