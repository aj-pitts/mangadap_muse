# Licensed under a 3-clause BSD style license - see LICENSE.rst
# -*- coding: utf-8 -*-
"""
Container class that defines a bandpass filter.

*License*:
    Copyright (c) 2015, SDSS-IV/MaNGA Pipeline Group
        Licensed under BSD 3-clause license - see LICENSE.rst

*Source location*:
    $MANGADAP_DIR/python/mangadap/par/bandpassfilter.py

*Imports and python version compliance*:
    ::

        from __future__ import division
        from __future__ import print_function
        from __future__ import absolute_import
        from __future__ import unicode_literals
    
        import sys
        if sys.version > '3':
            long = int

        import warnings
        import numpy
        from .parset import ParSet

*Class usage examples*:
    To define an bandpass filter::

        from mangadap.par.bandpassfilter import BandPassFilterPar
        p = BandPassFilterPar(44, 'Ha', [6483.0,6513.0],
                             [6623.0,6653.0], restwave=6564.632,
                             primary=[6557.6,6571.6]) 

    However, this class is mostly to provide a base class used by
    :class:`mangadap.par.emissionmomentsdb.EmissionMomentsDB`,
    :class:`mangadap.par.absorptionindexdb.AbsorptionIndexDB`, and
    :class:`mangadap.par.bandheadindexdb.BandheadIndexDB`; it is not
    really meant to be used as given above.

*Revision history*:
    | **18 Mar 2016**: Original implementation by K. Westfall (KBW)
    | **20 Apr 2016**: (KBW) Include measurements
    | **29 Jul 2016**: (KBW) Convert some calls to asarray to atleast_1d
    | **15 Mar 2018**: (KBW) Allow the redshift in the equivalent width
        measurement to be specific to each bandpass.
"""

from __future__ import division
from __future__ import print_function
from __future__ import absolute_import
from __future__ import unicode_literals

import sys
if sys.version > '3':
    long = int

import warnings
import numpy
from ..par.parset import ParSet
from ..util.sampling import _pixel_borders

from matplotlib import pyplot

# Add strict versioning
# from distutils.version import StrictVersion

class BandPassFilterPar(ParSet):
    r"""

    Parameter object that defines a set of band-pass filters.  This is a
    base class for similar objects used calculating fluxes and flux
    moments of emission lines
    (:class:`mangadap.par.emissionmomentsdb.EmissionMomentsDB`),
    absorption line indices
    (:class:`mangadap.par.absorptionindexdb.AbsorptionIndexDB`), and
    spectral continuum bandheads
    (:class:`mangadap.par.bandheadindexdb.BandheadIndexDB`) in the DAP.

    All wavelengths are expected to be IN VACUUM, to match the expected
    application of this filter to SDSS MaNGA spectra.

    See :class:`mangadap.par.parset.ParSet` for attributes and raised
    exceptions.

    Args:
        index (int) : An index used to refer to the bandpass filter.
        name (str) : A name for the bandpass filter.
        blueside (numpy.ndarray, list) : A two-element vector with the
            starting and ending wavelength (angstroms in VACUUM) for a
            passband to the blue of the primary spectral feature.
        redside (numpy.ndarray, list): A two-element vector with the
            starting and ending wavelength (angstroms in VACUUM) for a
            passband to the red of the primary spectral feature.
        restwave (float) : (Optional) The rest wavelength of the line in
            the primary passband in angstroms *in vacuum*.  This is used
            to convert the first and second moments to velocity (km/s)
            for emission lines.
        primary (numpy.ndarray, list) : (Optional) A two-element vector
            with the starting and ending wavelength (angstroms in
            VACUUM) for the primary passband surrounding the spectral
            feature of interest.  This is used by
            :class:`mangadap.par.emissionmomentsdb.EmissionMomentsDB`
            and
            :class:`mangadap.par.absorptionindexdb.AbsorptionIndexDB`,
            but it is irrelevant for
            :class:`mangadap.par.bandheadindexdb.BandheadIndexDB`.
        units (str) : (Optional) Define the unit for the spectral index
            as either angstroms ('ang') or magnitudes ('mag').
            Currently only used by
            :class:`mangadap.par.absorptionindexdb.AbsorptionIndexDB`.
        component (bool) : (Optional) Flag that the bandpass definition
            is a component of a larger set of bandpass filters.  This is
            currently only used by
            :class:`mangadap.par.absorptionindexdb.AbsorptionIndexDB`
            to combine index measurements into a single index.  If True,
            all components with the same *name* are summed to form the
            composite index.
        integrand (str) : (Optional) Currently only used by
            :class:`mangadap.par.bandheadindexdb.BandheadIndexDB`.
            Define the integrand over the passband used to construct and
            index as either flux per unit frequency (``'fnu'``),
            :math:`F_\nu`, or flux per unit wavelength (``'flambda'``),
            :math:`F_\lambda`.
        order (str): (Optional) Currently only used by
            :class:`mangadap.par.bandheadindexdb.BandheadIndexDB`.
            Define the order to use when constructing the index.  The
            options are either a ratio of red-to-blue or blue-to-red,
            which are respectively selected using ``'r_b'`` or
            ``'b_r'``.

    """
    def __init__(self, index, name, blueside, redside, restwave=None, primary=None, units=None,
                 component=None, integrand=None, order=None):
        
        in_fl = [ int, float ]
        ar_like = [ numpy.ndarray, list ]
        n = name.strip()
        unit_opts = [ 'ang', 'mag' ]
        integ_opts = [ 'flambda', 'fnu' ]
        order_opts = [ 'b_r', 'r_b' ]
        
        pars  =    [ 'index', 'name', 'restwave', 'primary', 'blueside', 'redside',   'units',
                     'component', 'integrand',    'order' ]
        values  =  [   index,      n,   restwave,   primary,   blueside,   redside,     units,
                       component,   integrand,      order ]
        options  = [    None,   None,       None,      None,       None,      None, unit_opts,
                            None,  integ_opts, order_opts ]
        dtypes  =  [     int,    str,      in_fl,   ar_like,    ar_like,   ar_like,       str,
                            bool,         str,        str ]

        ParSet.__init__(self, pars, values=values, options=options, dtypes=dtypes)
        self._check()


    def __repr__(self):
        """Return a string representation of the bandpass filter."""
        summary = 'index     : {0}'.format(self['index'])
        summary += '\nname      : {0}'.format(self['name'])
        if self['restwave'] is not None:
            summary += '\nrestwave  : {0}'.format(self['restwave'])
        if self['primary'] is not None:
            summary += '\nprimary   : {0}'.format(self['primary'])
        summary += '\nblueside  : {0}'.format(self['blueside'])
        summary += '\nredside   : {0}'.format(self['redside'])
        if self['units'] is not None:
            summary += '\nunits     : {0}'.format(self['units'])
        if self['component'] is not None:
            summary += '\ncomponent : {0}'.format(self['component'])
        if self['integrand'] is not None:
            summary += '\nintegrand : {0}'.format(self['integrand'])
        if self['order'] is not None:
            summary += '\norder     : {0}'.format(self['order'])
        return summary


    def _check(self):
        """
        Check the parameter list:
            
            - Make sure arrays only have two elements.

        .. todo::
            - Add check to __setitem__()?

        Raises:
            ValueError: Raised if one of the conditions above are not
                met.
        """
        if self.data['primary'] is not None and len(self.data['primary']) != 2:
            raise ValueError('Primary passband must have two and only two elements.')
        if len(self.data['blueside']) != 2:
            raise ValueError('Blue sideband must have two and only two elements.')
        if len(self.data['redside']) != 2:
            raise ValueError('Red sideband must have two and only two elements.')


def passband_median(x, y, passband=None):
    """
    Determine the median of the y values within the passband
    """

    # Ensure that y is a numpy array and compress it if it's a masked
    # array
    _x = x if isinstance(x, numpy.ma.MaskedArray) else numpy.ma.MaskedArray(x)
    _y = y if isinstance(y, numpy.ma.MaskedArray) else numpy.ma.MaskedArray(y)
    if len(_x.shape) != 1 or len(_y.shape) != 1:
        raise ValueError('Can only provide one-dimensional vectors.')
    mask = numpy.ma.getmaskarray(_x) | numpy.ma.getmaskarray(_y)
    _y[mask] = numpy.ma.masked
    _y = _y.compressed()
    if _y.size == 0:
        warnings.warn('No elements remain in the passband.')
        return 0.0

    if passband is None:
        return numpy.median(_y)

    _x[mask] = numpy.ma.masked
    _x = _x.compressed()

    indx = numpy.array([ numpy.arange(_x.size)[numpy.logical_and(_x > p[0], _x < p[1])]
                                for p in passband ])
    nonzero = numpy.array([ len(ii) > 0 for ii in indx ])
    if not numpy.all(nonzero):
        warnings.warn('Returning empty passbands with median values of 0!')
    return numpy.array([ 0.0 if len(ii) == 0 else numpy.median(_y[ii]) for ii in indx ])


def pixel_fraction_in_passband(x, passband, dx=None):
    r"""
    Determine the width of each x interval to include in one or more
    passband integrals.

    Args:
        x (1D array-like):
            Borders of pixels.
        passband (1D or 2D array-like):
            Passbands to integrate over.  If more than one, the shape of
            the input should be :math:`(N_{\rm passband},2)`.
        dx (1D array-like, optional):
            The size of each pixel.  If not provided, calculated from
            `x`.  Can be provided to speed calculations for multiple
            calls.

    Returns:
        numpy.ndarray: The array with the fraction of each pixel within
        each passband.  The output shape is :math:`(N_{\rm pixel},N_{\rm
        passband})`, where :math:`N_{\rm pixel}` is the 1 less than the
        number of pixel borders.
    """
    _x = numpy.atleast_1d(x)
    if _x.ndim != 1:
        raise ValueError('Pixel coordinates must be a 1D vector.')
    _dx = numpy.diff(_x) if dx is None else numpy.atleast_1d(dx)
    if _dx.ndim != 1:
        raise ValueError('Pixel sizes must be a 1D vector.')
    if _x.size != _dx.size+1:
        raise ValueError('Input coordinates must be the pixel borders.')
    _passband = numpy.atleast_1d(passband)
    if _passband.ndim == 1:
        return ((_x[1:]-_passband[0])/_dx).clip(0,1)+((_passband[1]-_x[:-1])/_dx).clip(0,1)-1.0
    
    return ((x[1:,None]-passband[None,:,0])/dx[:,None]).clip(0,1) \
                + ((passband[None,:,1]-x[:-1,None])/dx[:,None]).clip(0,1) - 1.0


def passband_integral(x, y, passband=None, borders=False, log=False, base=10.0, quad=False):
    r"""
    Determine the integral of a discrete set of data over a passband
    accounting for fractional pixels.

    The integral is done by a simple sum:
    
    .. math::
        S(y) = \sum_i \delta_i y_i {\rm d}x_i
        
    where :math:`\delta_i` is the fraction of pixel :math:`i` within the
    integration limits as determined by
    :func:`pixel_fraction_in_passband`.  Given the errors in :math:`y`
    (:math:`\epsilon_i`), the propagated error in :math:`S` is

    .. math::

        [\epsilon S(y)]^2 = \sum_i (\delta_i \epsilon_i {\rm d}x_i)^2, 

    which can be calculated using the `quad` keyword.  For example,
    given values to integrate, `y`, and errors, `e`, calculate the
    passband integral and its error as follows::

        integral = passband_integral(x, y)
        integral_error = passband_integral(x, e, quad=True)

    .. warning::

        Although the equation for the formal error propagation is
        correct, a comparison of the formal errors to errors from a
        Monte Carlo simulation show that the former are pretty poor
        estimates of the latter.

    Args:
        x (1D array-like):
            The array of x coordinates for the integration.  If
            borders=True, this array provides the borders of the
            interval over which y is measured.  These can be
            non-uniform.  In this case, the number of x values must be
            :math:`N+1` for :math:`N` 1D `y` values (see below).
            Otherwise, the `x` values are expected to be uniformly
            sampled either linearly or geometrically.  In this case, `x`
            can be either a two element vector giving the (geometric)
            centers of the first and last sample interval or a vector
            with the :math:`N` samples.  In either case,
            :func:`mangadap.util.sampling._pixel_borders` is used to
            determine the borders of the sample intervals.
        y (1D or 2D array-like):
            The measured values to be integrated.  The first axis must
            always provide the values to be integrated.  If those values
            are specific to the passband, `y` should be 2D with shape
            :math:`(N_y,N_{\rm passband})`.
        passband (1D or 2D array-like, optional):
            The list of passbands (in units of x) to integrate.  The
            length of the last dimension must always be 2 for that
            starting and ending x coordinate.  If 2D, the array must
            have shape :math:`(N_{\rm passband},2)`.  If not provided,
            the integral is just performed over the full :math:`y`
            vector.  If `y` is 2D, the last axis of `y` and the first
            axis here must match.
        borders (:obj:`bool`, optional):
            The :math:`x` values provided are the border coordinates
            over which the :math:`y` values have been determined.
        log (:obj:`bool`, optional):
            The coordinates are logarithmically sampled.  Ignored if
            `borders` is True.
        base (:obj:`float`, optional):
            The base of the logarithm used in the geometric sampling if
            `log` is True.
        quad (:obj:`bool`, optional):
            Perform the quadrature sum instead of the direct sum.  This
            is used for error calculations.
        
    Returns:
        float, numpy.ndarray: The passband integral for each passband.

    """
    # Ensure that y is a numpy array, fill any masked values with 0s,
    # and check its shape
    _y = y.filled(0.0) if isinstance(y, numpy.ma.MaskedArray) else numpy.atleast_1d(y) 

    if passband is None and _y.ndim > 1:
        raise ValueError('If no passbands provided, must provide single vector to integrate.')

    ny = _y.shape[0]

    # Check the input coordinates and calculate the borders
    _x = numpy.atleast_1d(x)
    if len(_x.shape) != 1:
        raise ValueError('Coordinates must be a 1D vector.')
    if borders and len(_x) != ny+1:
        raise ValueError('Must provide N+1 borders for N samples.')
    if not borders:
        _x, dx = _pixel_borders( numpy.array([x[0],x[-1]]), ny, log=log, base=base)

    if passband is None:
        # No passband, so just get the full integral; y is checked to
        # be 1D above
        return numpy.sqrt(numpy.dot(numpy.square(_y), numpy.square(numpy.diff(_x)))) if quad \
                    else numpy.dot(_y, numpy.diff(_x))

    # Check the input passbands
    _passband = numpy.atleast_2d(passband)
    if _passband.ndim > 2:
        raise ValueError('Can only handle passband arrays of 1 or 2 dimensions.')
    if _passband.shape[-1] != 2:
        raise ValueError('Passband(s) must have shape N_bands x 2.')
    
    # Reshape y if necessary
    _y = numpy.atleast_2d(_y)
    if _y.shape[0] == 1:
        _y = numpy.tile(_y[0], (_passband.shape[0],1)).T

    # Check its shape
    if _y.shape[1] != _passband.shape[0]:
        raise ValueError('For 2D array input, second axis must match the number of passbands.')
        
    # Get the (fractional) interval of each pixel in each passband
    dx = numpy.diff(_x)
    inband_dx = pixel_fraction_in_passband(_x, _passband, dx)*dx[:,None]

    # Sum of y*dx, or sqrt(sum((y*dx)^2))
    integral = numpy.sqrt(numpy.sum(numpy.square(_y*inband_dx), axis=0)) if quad \
                    else numpy.sum(_y*inband_dx, axis=0)

    # Reshape the returned array if only one passband provided
    return integral if numpy.atleast_1d(passband).ndim == 2 else integral[0]


def passband_integrated_width(x, y, passband=None, borders=False, log=False, base=10.0):
    """
    Determine the integrated width of the passband, accounting for masked pixels.
    """
    unity = y.copy()
    unity[numpy.invert(numpy.ma.getmaskarray(y))] = 1.0
    return passband_integral(x, unity, passband=passband, borders=borders, log=log, base=base)


def passband_integrated_mean(x, y, err=None, passband=None, borders=False, log=False, base=10.0):
    """
    Determine the integrated mean over a (set of) passband(s).  Nominal
    errors are returned if err is provided.
    """
    # Get the passband interval, accounting for masked pixels
    interval = passband_integrated_width(x, y, passband=passband, borders=borders, log=log,
                                         base=base)
    interval = numpy.ma.MaskedArray(interval, mask=numpy.invert(numpy.absolute(interval) > 0))

    # Get the integral of y over the passband
    integral = numpy.ma.MaskedArray(passband_integral(x, y, passband=passband, borders=borders,
                                                      log=log, base=base))
    if err is None:
        # No error
        return numpy.ma.divide(integral, interval), None

    if len(y) != len(err):
        raise ValueError('Value and error have different sizes.')

    # Return the integrated mean and error
    integral_err = numpy.ma.MaskedArray(passband_integral(x, err, passband=passband,
                                                          borders=borders, log=log, base=base,
                                                          quad=True))
    return numpy.ma.divide(integral, interval), numpy.ma.divide(integral_err, interval)


def passband_weighted_mean(x, y, z, passband=None, borders=False, yerr=None, zerr=None, log=False,
                           base=10.0):
    r"""
    Determine the y-weighted mean of z over the passband; i.e.,

    .. math::

        \mu = \frac{\int_{x_1}^{x_2} y z dx}{\int_{x_1}_{x_2} y dx},
        
    where the integrals are determined by the discrete sum; i.e.,
    :math:`\mu = S(y z)/S(y)` where :math:`S(y)` is provided by
    :func:`passband_integral`.

    Because the error in the numerator and denominator of :math:`\mu`
    are correlated, they are calculated here by explicit error
    propagation:

    .. math::

        \epsilon_\mu^2 = \frac{1}{S(y)^2} (S((z-\mu)^2 \epsilon_y^2) +
        S(y^2\epsilon_z^2)).

    Returns:
        numpy.ma.MaskedArray: Two masked arrays with the
        passband-weighted mean and its error.  The error is returned as
        `None` if no errors are provided.
    """
    # Get the passband interval, accounting for masked pixels
    weighted_integral = passband_integral(x, z*y, passband=passband, borders=borders, log=log,
                                          base=base)
    integral = passband_integral(x, y, passband=passband, borders=borders, log=log, base=base)
    integral = numpy.ma.MaskedArray(integral, mask=numpy.invert(numpy.absolute(integral) > 0))

    if yerr is None and zerr is None:
        return numpy.ma.divide(weighted_integral,integral), None

    # Construct error
    weighted_integral_err = numpy.zeros_like(weighted_integral, dtype=float)

    # Get the integrand for the y errors
    if yerr is not None:
        if yerr.shape != y.shape:
            raise ValueError('Incorrect shape for y errors.')
        ye_integrand = (z[:,None]-numpy.atleast_1d(integral)[None,:])*yerr[:,None]
<<<<<<< HEAD
        # KHRR - the line above is the original; the line below pushes through the crash
        #ye_integrand = (z[:,None]-integral[None])*yerr[:,None]
=======
>>>>>>> ea0aff7f
        weighted_integral_err += numpy.square(passband_integral(x, ye_integrand, passband=passband,
                                                                borders=borders, log=log,
                                                                base=base, quad=True))

    # Get the integrand for the z errors
    if zerr is not None:
        if zerr.shape != z.shape:
            raise ValueError('Incorrect shape for z errors.')
        ze_integrand = _zerr*y
        weighted_integral_err += numpy.square(passband_integral(x, ze_integrand, passband=passband,
                                                                borders=borders, log=log,
                                                                base=base, quad=True))
    
    # Finalize the error
    weighted_integral_err = numpy.sqrt(weighted_integral_err)

    # Return the passband weighted mean and its error
    return numpy.ma.divide(weighted_integral, integral), \
                numpy.ma.divide(weighted_integral_err, numpy.absolute(integral))


def passband_weighted_sdev(x, y, z, passband=None, borders=False, yerr=None, zerr=None, log=False,
                           base=10.0):
    r"""
    Determine the y-weighted standard deviation of z over the passband;
    i.e.,

    .. math::

        \sigma^2 = \frac{\int_{x_1}^{x_2} y z^2 dx}{\int_{x_1}_{x_2} y
        dx} - \mu^2,
        
    where :math:`\mu` is the y-weighted mean of z over the passband (see
    :func:`passband_weighted_mean`) and the integrals are determined by
    the discrete sum; i.e., :math:`\sigma^2 = S(y z^2)/S(y) - \mu^2`
    where :math:`S(y)` is provided by :func:`passband_integral`.

    Because the error in the various components of the :math:`\sigma`
    calculation are correlated, they are calculated here by explicit
    error propagation:

    .. math::

        \epsilon_{\sigma^2}^2 = \frac{1}{S(y)^2} (S([(z-\mu)^2 + \mu^2 -
        \mu_2]^2 \epsilon_y^2) + S(4 (z-\mu)^2 y^2\epsilon_z^2)),
        
    where :math:`\mu_2` is the first term in the :math:`\sigma^2`
    calculation above and
    
    .. math::

        \epsilon_\sigma = \frac{\epsilon_{\sigma^2}}{2 \sigma}.

    Returns:
        numpy.ma.MaskedArray: Two masked arrays with the
        passband-weighted standard deviation and its error.  The error
        is returned as `None` if no errors are provided.
    """
    mu = passband_weighted_mean(x, y, z, passband=passband, borders=borders, log=log,
                                base=base)[0]
    mu2 = passband_weighted_mean(x, y, z*z, passband=passband, borders=borders, log=log,
                                 base=base)[0]
    sigma = numpy.ma.sqrt(mu2 - numpy.square(mu))

    if yerr is None and zerr is None:
        return sigma, None

    # Construct error
    sigma_error = numpy.zeros_like(sigma, dtype=float) if isinstance(sigma, numpy.ndarray) else 0.

    # Get the integrand for the y errors
    if yerr is not None:
        if yerr.shape != y.shape:
            raise ValueError('Incorrect shape for y errors.')
        ye_integrand = (numpy.square(z[:,None]-numpy.atleast_1d(mu)[None,:])
                            + numpy.atleast_1d(numpy.square(mu)-mu2)[None,:])*yerr[:,None]
        sigma_error += numpy.square(passband_integral(x, ye_integrand, passband=passband,
                                                      borders=borders, log=log, base=base,
                                                      quad=True))

    # Get the integrand for the z errors
    if zerr is not None:
        if zerr.shape != z.shape:
            raise ValueError('Incorrect shape for z errors.')
        ze_integrand = 2*(z[:,None]-numpy.atleast_1d(mu)[None,:])*(y*zerr)[:,None]
        sigma_error += numpy.square(passband_integral(x, ze_integrand, passband=passband,
                                                      borders=borders, log=log, base=base,
                                                      quad=True))

    # Finalize the error in sigma
    sigma_error = numpy.sqrt(sigma_error) \
                        / numpy.absolute(passband_integral(x, y, passband=passband,
                                         borders=borders, log=log, base=base) * 2*sigma)

    return sigma, sigma_error


def pseudocontinuum(x, y, passband=None, err=None, log=True, weighted_center=True):
    """
    Get the pseudocontinua in a set of passbands for a single vector (y)

    Returns:
        float, numpy.ndarray: Return five arrays or floats: (1) The
        center of each passband, (2) the mean continuum level, (3) the
        propagated error in the continuum level (will be None if no
        errors are provided), (4) flag that part of the passband was
        masked, (5) flag that the passband was fully masked or empty.
    """
    # Calculate the pseudo-continua in the sidebands
    continuum, continuum_error = passband_integrated_mean(x, y, err=err, passband=passband,
                                                          log=log)
    if weighted_center:
        band_center = passband_weighted_mean(x, y, x, passband=passband, log=log)[0]
    else:
        band_center = numpy.mean(x) if passband is None else numpy.mean(passband, axis=1)

    # Calculate the fraction of the band that is covered by unmasked
    # pixels
    interval_frac = passband_integrated_width(x, y, passband=passband, log=log) \
                            / numpy.diff(passband, axis=1).ravel()

    return band_center, continuum, continuum_error, interval_frac < 1.0, \
                numpy.invert(interval_frac > 0.0)


def emission_line_equivalent_width(wave, flux, bluebands, redbands, line_centroid, line_flux,
                                   ivar=None, mask=None, log=True, redshift=None,
                                   line_flux_err=None, include_band=None):
    """
    Compute the equivalent width for emission lines provided the
    spectra and the previously measured line flux.

    Args:

        wave (numpy.ndarray): Vector (1D array) with the observed
            wavelength of each spectrum in angstroms.
        flux (numpy.ndarray): 1 or 2D array with the observed flux
            density (units in per angstrom) with size Nspec x Nwave.
        blueside (numpy.ndarray): Wavelength limits for the blue
            sidebands in angstroms, with size Nbands x 2.
        redside (numpy.ndarray): Wavelength limits for the red sidebands
            in angstroms, with size Nbands x 2.
        line_centroid (numpy.ndarray): Wavelengths at which to sample
            the continuum for the equivalent width measurement.  Can be
            anything, but should typically be the *observed* wavelength
            of line center in angstroms, with size Nspec x Nband.
        line_flux (numpy.ndarray): Integrated flux of the emission
            feature with size Nspec x Nband.
        ivar (numpy.ndarray): (**Optional**) Inverse variance in the
            observed flux, with shape that matches flux.  Default
            ignores error calculation.  **Currently the equivalent width
            errors do not account for errors in the continuum
            characterization beneath the line.  So this ivar array is
            ignored!**
        mask (numpy.ndarray): (**Optional**) Boolean bad-pixel mask:
            True values are considered to be bad pixels.  Default
            assumes all pixels are good.
        log (bool): (**Optional**) Boolean that the spectra are
            logarithmically sampled in wavelength.  Default is True.
        redshift (numpy.ndarray): (**Optional**) Redshift of each
            spectrum and each bandpass.  If a single vector is provided,
            the length must match the number of provided spectra; if an
            array is provided, the shape must be (Nspec,Nband).  By
            default, all measurements are done assuming the redshift is
            0 (i.e., that the observed and rest frames are identical).
        line_flux_err (numpy.ndarray): (**Optional**) Errors in the line
            flux, with size Nspec x Nband.  Default is to ignore the
            error propagation.
        include_band (numpy.ndarray): (**Optional**) Boolean array with
            size Nspec x Nband used to select which bands to use in the
            calculation for each spectrum.  Default is to include all
            bands for all spectra. 

    Returns:
        numpy.ndarray: Six arrays all with size Nspec x Nbands:
            - the passband median in the blue and red sidebands
            - a boolean array if the sideband medians were measured and
              have positive values
            - The continuum value used to calculate the equivalent width
            - The equivalent with measurements and their errors; the
              errors are 0 if no line flux errors were provided

    Raises:
        ValueError: Raised if the shapes of the input arrays are not
            correct.

    """
    # Errors in the flux are currently not
    if ivar is not None:
        warnings.warn('Equivalent width does not propagate error from continuum measurement.')
    noise = None

    # Convert the flux to a masked array, if necessary
    if mask is not None and mask.shape != flux.shape:
        raise ValueError('Input mask must have the same shape as the flux array.')
    _flux = numpy.ma.atleast_2d(flux if isinstance(flux, numpy.ma.MaskedArray) \
                                        else numpy.ma.MaskedArray(flux, mask=mask))
    if len(wave) != _flux.shape[1]:
        raise ValueError('Wavelength vector does not match shape of the flux array.')

#    # Convert the ivar to 1-sigma error, if available
#    if ivar is None:
#        noise = None
#    else:
#        if ivar.shape != _flux.shape:
#            raise ValueError('Input ivar array must be the same shape as the flux array.')
#        _ivar = ivar if isinstance(ivar, numpy.ma.MaskedArray) else \
#                    numpy.ma.MaskedArray(ivar, mask=numpy.ma.getmaskarray(_flux))
#        noise = numpy.ma.sqrt(1.0 /_ivar)

    # Check band definitions
    if bluebands.shape[1] != 2:
        raise ValueError('Input bands must have shape Nband x 2.')
    if bluebands.shape != redbands.shape:
        raise ValueError('Input side bands do not have the same shape.')

    # Check the shapes
    nspec = flux.shape[0]
    nbands = bluebands.shape[0]

    expected_shape = (nspec, nbands)
    if line_centroid.shape != expected_shape:
        raise ValueError('Line centroid array must have shape: {0}'.format(expected_shape))
    if line_flux.shape != expected_shape:
        raise ValueError('Line flux array must have shape: {0}'.format(expected_shape))
    if line_flux_err is not None and line_flux_err.shape != expected_shape:
        raise ValueError('Line flux error array must have shape: {0}'.format(expected_shape))

    # Check the input band flags
    _include_band = numpy.ones(expected_shape, dtype=numpy.bool) \
                        if include_band is None else include_band
    if _include_band.shape != expected_shape:
        raise ValueError('Bands flags array must have shape: {0}'.format(expected_shape))

    # Check the input redshifts
    _redshift = numpy.zeros(expected_shape, dtype=numpy.float) if redshift is None else redshift
    if _redshift.ndim == 1:
        if len(_redshift) != nspec:
            raise ValueError('Must provide at least one redshift per input spectrum.')
        _redshift = numpy.array([_redshift]*nbands).T
    if _redshift.ndim == 2 and _redshift.shape != expected_shape:
        raise ValueError('Provided redshift array does not match the number of spectra and bands.')

    # Initialize the output data
    bmed = numpy.zeros(expected_shape, dtype=float)
    rmed = numpy.zeros(expected_shape, dtype=float)
    pos = _include_band.copy()
    ewcont = numpy.zeros(expected_shape, dtype=float)
    ew = numpy.zeros(expected_shape, dtype=float)
    ewerr = numpy.zeros(expected_shape, dtype=float)

    # Measure the pseudo-continuum in the sidebands
    for i in range(nspec):

        print('Measuring emission-line equivalent widths in spectrum: {0}/{1}'.format(i+1,nspec),
              end='\r')

        # Spectra to use
        spec = _flux[i,:]
        _noise = None if noise is None else noise[i,:]

        # Bands to use
        indx = _include_band[i,:]

        # Shift the bands to the appropriate redshift
        _bluebands = bluebands[indx,:]*(1.0+_redshift[i,indx,None])
        _redbands = redbands[indx,:]*(1.0+_redshift[i,indx,None])

        # Center of each band (for all bands!)
        bcen = numpy.mean(bluebands*(1.0+_redshift[i,:,None]), axis=1)
        rcen = numpy.mean(redbands*(1.0+_redshift[i,:,None]), axis=1)

        # Median of each band
        bmed[i,indx] = passband_median(wave, _flux[i,:], passband=_bluebands)
        rmed[i,indx] = passband_median(wave, _flux[i,:], passband=_redbands)

        # Construct the continuum level at the center of the main
        # band
        pos[i,:] = indx & (bmed[i,:] > 0) & (rmed[i,:] > 0)

        # Continuum at line centroid
        m = (rmed[i,pos[i,:]] - bmed[i,pos[i,:]])/(rcen[pos[i,:]] - bcen[pos[i,:]])
        ewcont[i,pos[i,:]] = m*(line_centroid[i,pos[i,:]] - bcen[pos[i,:]]) + bmed[i,pos[i,:]]

        # Compute the equivalent width
        ew[i,pos[i,:]] = line_flux[i,pos[i,:]] / ewcont[i,pos[i,:]]
        ewerr[i,pos[i,:]] = 0.0 if line_flux_err is None \
                                else line_flux_err[i,pos[i,:]] / ewcont[i,pos[i,:]]

        # Correct for the redshift
        ew[i,pos[i,:]] /= (1.0+_redshift[i,pos[i,:]])
        ewerr[i,pos[i,:]] /= (1.0+_redshift[i,pos[i,:]])

#        pyplot.step(wave, _flux[i,:], where='mid', color='k', lw=0.5, zorder=1)
#        pyplot.scatter(bcen[indx], bmed[i,indx], marker='.', s=50, color='b', lw=0, zorder=3)
#        pyplot.scatter(rcen[indx], rmed[i,indx], marker='.', s=50, color='r', lw=0, zorder=3)
#        pyplot.scatter(line_centroid[i,indx], ewcont[i,indx], marker='.', s=50, color='g',
#                       lw=0, zorder=3)
#        pyplot.show()

    print('Measuring emission-line equivalent widths in spectrum: {0}/{0}'.format(nspec))
    return bmed, rmed, pos, ewcont, ew, ewerr

<|MERGE_RESOLUTION|>--- conflicted
+++ resolved
@@ -476,11 +476,6 @@
         if yerr.shape != y.shape:
             raise ValueError('Incorrect shape for y errors.')
         ye_integrand = (z[:,None]-numpy.atleast_1d(integral)[None,:])*yerr[:,None]
-<<<<<<< HEAD
-        # KHRR - the line above is the original; the line below pushes through the crash
-        #ye_integrand = (z[:,None]-integral[None])*yerr[:,None]
-=======
->>>>>>> ea0aff7f
         weighted_integral_err += numpy.square(passband_integral(x, ye_integrand, passband=passband,
                                                                 borders=borders, log=log,
                                                                 base=base, quad=True))
