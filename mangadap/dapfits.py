--- conflicted
+++ resolved
@@ -30,11 +30,6 @@
 import astropy.units
 from astropy.cosmology import FlatLambdaCDM
 
-<<<<<<< HEAD
-from .datacube import DataCube
-#from .datacube import MaNGADataCube, MUSEDataCube
-=======
->>>>>>> 44a005fb
 from .util.constants import DAPConstants
 from .util.fitsutil import DAPFitsUtil
 from .util.dapbitmask import DAPBitMask
